--- conflicted
+++ resolved
@@ -59,16 +59,10 @@
     def __init__(
         self,
         mass: _type_float,
-<<<<<<< HEAD
         position: _type_float or _type_array = 0.0,
         velocity: _type_float or _type_array = 0.0,
         acceleration: _type_float or _type_array = 0.0,
         gravity_vector: _type_float or _type_array = 0.0,
-=======
-        position: _type_float = 0.0,
-        velocity: _type_float = 0.0,
-        acceleration: _type_float = 0.0,
->>>>>>> 308108cc
     ) -> None:
         """
             Parameters
@@ -85,7 +79,6 @@
                 Gravity unit vector of the body
         """
         assert mass >= 0.0, 'mass must be a non-negative float'
-<<<<<<< HEAD
         try:
             assert (
                 position.ndim == 1 and velocity.ndim == 1 and acceleration.ndim == 1
@@ -125,10 +118,6 @@
         if self.__dim > 1:
             self.__position, self.__velocity, self.__acceleration = \
                 _type_float(position), _type_float(velocity), _type_float(acceleration)
-=======
-        self.__mass, self.__position, self.__velocity, self.__acceleration = \
-            mass, position, velocity, acceleration
->>>>>>> 308108cc
 
     def _apply_force(self, force: _type_float or _type_array) -> None:
         """
@@ -139,11 +128,7 @@
             force : ndarray
                 Force to be applied to the body in Newtons
         """
-<<<<<<< HEAD
         self.__acceleration = force / self.mass
-=======
-        self.__acceleration += force / self.mass
->>>>>>> 308108cc
 
     def _update_kinematics(self, time: _type_float) -> None:
         """
