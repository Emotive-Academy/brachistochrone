--- conflicted
+++ resolved
@@ -4,7 +4,6 @@
 
 
 GRAVITY: _type_float = 9.80665   # m/s^2
-
 
 
 class RigidBody:
@@ -59,16 +58,10 @@
     def __init__(
         self,
         mass: _type_float,
-<<<<<<< HEAD
-        position: _type_float = 0.0,
-        velocity: _type_float = 0.0,
-        acceleration: _type_float = 0.0,
-=======
         position: _type_float or _type_array = 0.0,
         velocity: _type_float or _type_array = 0.0,
         acceleration: _type_float or _type_array = 0.0,
         gravity_vector: _type_float or _type_array = 0.0,
->>>>>>> 5073ba13
     ) -> None:
         """
             Parameters
@@ -85,10 +78,6 @@
                 Gravity unit vector of the body
         """
         assert mass >= 0.0, 'mass must be a non-negative float'
-<<<<<<< HEAD
-        self.__mass, self.__position, self.__velocity, self.__acceleration = \
-            mass, position, velocity, acceleration
-=======
         try:
             assert (
                 position.ndim == 1 and velocity.ndim == 1 and acceleration.ndim == 1
@@ -128,7 +117,6 @@
         if self.__dim > 1:
             self.__position, self.__velocity, self.__acceleration = \
                 _type_float(position), _type_float(velocity), _type_float(acceleration)
->>>>>>> 5073ba13
 
     def _apply_force(self, force: _type_float or _type_array) -> None:
         """
@@ -139,11 +127,7 @@
             force : ndarray
                 Force to be applied to the body in Newtons
         """
-<<<<<<< HEAD
-        self.__acceleration += force / self.mass
-=======
         self.__acceleration = force / self.mass
->>>>>>> 5073ba13
 
     def _update_kinematics(self, time: _type_float) -> None:
         """
