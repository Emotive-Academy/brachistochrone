import unittest
<<<<<<< HEAD
from rolypoly.physics import RigidBody
=======
import numpy as np
from rolypoly.physics import RigidBody, GRAVITY

>>>>>>> 5073ba13


class TestRigidBody(unittest.TestCase):
    """
        This class contains the unit tests for the RigidBody class

        Methods
        -------
        test_initialization()
            Tests the initialization of the RigidBody class
        test_apply_force()
            Tests the apply_force() method of the RigidBody class
        test_update_position()
            Tests the update_position() method of the RigidBody class
    """

    body1 = RigidBody(mass=1.0, position=0.0, velocity=0.0, gravity_vector=-1.0)
    body2 = RigidBody(
        mass=1.0,
        position=np.array([0, 0]),
        velocity=np.array([0, 0]),
        acceleration=np.array([0, 0]),
        gravity_vector=np.array([0, -1]),
    )

    def test_initialization(self):
        """
            This method tests the initialization of the RigidBody class
        """
        self.assertEqual(self.body1.mass, 1.0)
        self.assertEqual(self.body2.mass, 1.0)
        self.body1._apply_force(force=0)
        self.body1.position, self.body1.velocity = 0.0, 0.0
        self.body2._apply_force(force=np.array([0, 0]))
        self.body2.position, self.body2.velocity = np.array([0, 0]), np.array([0, 0])
        self.assertEqual(self.body1.position, 0.0)
        self.assertEqual(self.body1.velocity, 0.0)
        self.assertEqual(self.body1.acceleration, 0.0)
        self.assertTrue(np.array_equal(self.body2.position, np.array([0, 0])))
        self.assertTrue(np.array_equal(self.body2.velocity, np.array([0, 0])))
        self.assertTrue(np.array_equal(self.body2.acceleration, np.array([0, 0])))

    def test_apply_force(self):
        """
            This method tests the apply_force() method of the RigidBody class
        """
        self.body1._apply_force(force=1.0)
        self.assertEqual(self.body1.acceleration, 1.0)
        self.body2._apply_force(force=np.array([1, 1]))
        self.assertTrue(np.array_equal(self.body2.acceleration, np.array([1, 1])))

    def test_update_position(self):
        """
            This method tests the update_position() method of the RigidBody class
        """
        self.body1.position, self.body1.velocity = 0.0, 0.0
        self.body2.position, self.body2.velocity = np.array([0, 0]), np.array([0, 0])
        self.body1._apply_force(force=1.0)
        self.body2._apply_force(force=np.array([1, 1]))
        self.body1._update_kinematics(time=1.0)
        self.assertEqual(self.body1.position, 0.5)
        self.assertEqual(self.body1.velocity, 1.0)
        self.body2._update_kinematics(time=1.0)
        self.assertTrue(np.array_equal(self.body2.position, np.array([0.5, 0.5])))
        self.assertTrue(np.array_equal(self.body2.velocity, np.array([1, 1])))
        self.__position_updated: bool = True

    def test_kinetic_energy(self):
        """
            This method tests the kinetic_energy() method of the RigidBody class
        """
        self.body1.position, self.body1.velocity = 0.0, 10.0
        self.body2.position, self.body2.velocity = np.array([0, 0]), np.array([10, 10])
        self.assertEqual(self.body1.kinetic_energy, 50)
        self.assertAlmostEqual(self.body2.kinetic_energy, 100)

    def test_potential_energy(self):
        """
            This method tests the potential_energy() method of the RigidBody class
        """
        self.body1.position, self.body1.velocity = 1.0, 10.0
        self.body2.position, self.body2.velocity = np.array([1, 1]), np.array([10, 10])
        self.assertEqual(self.body1.potential_energy, -GRAVITY)
        self.assertAlmostEqual(self.body2.potential_energy, -GRAVITY)



if __name__ == '__main__':
    suite = unittest.TestSuite()
    suite.addTest(TestRigidBody('test_initialization'))
    suite.addTest(TestRigidBody('test_apply_force'))
    suite.addTest(TestRigidBody('test_update_position'))
    suite.addTest(TestRigidBody('test_kinetic_energy'))
    runner = unittest.TextTestRunner()
    runner.run(suite)<|MERGE_RESOLUTION|>--- conflicted
+++ resolved
@@ -1,11 +1,6 @@
 import unittest
-<<<<<<< HEAD
-from rolypoly.physics import RigidBody
-=======
 import numpy as np
 from rolypoly.physics import RigidBody, GRAVITY
-
->>>>>>> 5073ba13
 
 
 class TestRigidBody(unittest.TestCase):
@@ -92,7 +87,6 @@
         self.assertAlmostEqual(self.body2.potential_energy, -GRAVITY)
 
 
-
 if __name__ == '__main__':
     suite = unittest.TestSuite()
     suite.addTest(TestRigidBody('test_initialization'))
